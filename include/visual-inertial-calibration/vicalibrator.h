// This file is part of the BA Project.
//
// Copyright (C) 2013 George Washington University,
// Nima Keivan,
// Steven Lovegrove,
// Gabe Sibley
//
// Licensed under the Apache License, Version 2.0 (the "License");
// you may not use this file except in compliance with the License.
// You may obtain a copy of the License at
//
// http://www.apache.org/licenses/LICENSE-2.0
//
// Unless required by applicable law or agreed to in writing, software
// distributed under the License is distributed on an "AS IS" BASIS,
// WITHOUT WARRANTIES OR CONDITIONS OF ANY KIND, either express or implied.
// See the License for the specific language governing permissions and
// limitations under the License.
#ifndef VISUAL_INERTIAL_CALIBRATION_VICALIBRATOR_H_
#define VISUAL_INERTIAL_CALIBRATION_VICALIBRATOR_H_

// Compile against new ceres covarience interface.
// #define CALIBU_CERES_COVAR

// Compute calibration covariance (can run out of memory)
// #define COMPUTE_VICALIB_COVARIANCE

#include <memory>
#include <pthread.h>
#include <string>
#include <system_error>
#include <utility>
#include <vector>

#include <ceres/ceres.h>
#ifdef CALIBU_CERES_COVAR
#include <ceres/covariance.h>
#endif  // CALIBU_CERES_COVAR
#include <calibu/cam/CameraModel.h>
#include <calibu/cam/CameraXml.h>
#include <calibu/calib/CostFunctionAndParams.h>
#include <calibu/cam/CameraRig.h>
#include <calibu/calib/ReprojectionCostFunctor.h>
#include <Eigen/StdVector>
#include <sophus/se3.hpp>
#include <unsupported/Eigen/MatrixFunctions>

#include <visual-inertial-calibration/local-param-se3.h>
#include <visual-inertial-calibration/types.h>
#include <visual-inertial-calibration/interpolation-buffer.h>
#include <visual-inertial-calibration/ceres-cost-functions.h>

DECLARE_string(output_log_file);
DECLARE_bool(calibrate_imu);  // Defined in vicalib-engine.cc

namespace visual_inertial_calibration {

// Tie together a single camera and its position relative to the IMU.
struct CameraAndPose {
  EIGEN_MAKE_ALIGNED_OPERATOR_NEW;
  CameraAndPose(const calibu::CameraModel& camera, const Sophus::SE3d& T_ck)
      : camera(camera), T_ck(T_ck) {}

  calibu::CameraModel camera;
  Sophus::SE3d T_ck;
};

// Subclass to handle missing images from certain cameras.
template <typename Scalar>
struct VicalibFrame : public ImuPoseT<Scalar> {
  EIGEN_MAKE_ALIGNED_OPERATOR_NEW;
  explicit VicalibFrame(const PoseT<Scalar>& pose) : ImuPoseT<Scalar>(pose) {}

  VicalibFrame(const Sophus::SE3Group<Scalar>& twp,
               const Eigen::Matrix<Scalar, 3, 1>& v,
               const Eigen::Matrix<Scalar, 3, 1>& w, const double time)
      : ImuPoseT<Scalar>(twp, v, w, time) {}

  void SetHasMeasurementsFromCam(size_t cam_id, const bool val) {
    // We have to resize the has_measurements_from_cam array if
    // it's too small.
    while (has_measurements_from_cam.size() <= cam_id) {
      has_measurements_from_cam.push_back(false);
    }

    has_measurements_from_cam[cam_id] = val;
  }

  std::vector<bool> has_measurements_from_cam;
};

typedef SwitchedFullImuCostFunction<double> ViFullCost;

// Cost function for optimizing IMU and image calibrations.
class ImuCostFunctionAndParams : public calibu::CostFunctionAndParams {
 public:
  void set_index(const int idx) { index_ = idx; }
  void set_cost_functor(std::shared_ptr<ViFullCost> functor) {
    cost_functor_ = functor;
  }

  std::shared_ptr<ViFullCost> cost_functor() const { return cost_functor_; }
  int index() const { return index_; }

 protected:
  std::shared_ptr<ViFullCost> cost_functor_;
  int index_;
};

// Handles all the mathematics of calibration. Sets up Ceres problem
// and processes results.
class ViCalibrator : public ceres::IterationCallback {
 public:
  EIGEN_MAKE_ALIGNED_OPERATOR_NEW;

  // Construct empty calibration object.
  ViCalibrator()
      : is_running_(false),
        fix_intrinsics_(false),
        loss_func_(new ceres::SoftLOneLoss(0.5), ceres::TAKE_OWNERSHIP),
        imu_buffer_(1000),
        imu_(Sophus::SE3d(), Eigen::Vector3d::Zero(), Eigen::Vector3d::Zero(),
             Eigen::Vector2d::Zero()),
        biases_(Vector6d::Zero()),
        scale_factors_(Vector6d::Ones()),
        imu_loss_func_(100),
        num_imu_residuals_(0),
        optimize_time_offset_(true) {
    prob_options_.cost_function_ownership = ceres::DO_NOT_TAKE_OWNERSHIP;
    prob_options_.local_parameterization_ownership =
        ceres::DO_NOT_TAKE_OWNERSHIP;
    prob_options_.loss_function_ownership = ceres::DO_NOT_TAKE_OWNERSHIP;

    solver_options_.num_threads = 4;

#ifdef ANDROID
    solver_options_.sparse_linear_algebra_library_type = ceres::CX_SPARSE;
#endif  // ANDROID

    solver_options_.update_state_every_iteration = true;
    solver_options_.function_tolerance = 1e-6;
    solver_options_.callbacks.push_back(this);
    solver_options_.trust_region_strategy_type = ceres::DOGLEG;
    problem_.reset(new ceres::Problem(prob_options_));

    Clear();
  }

  virtual ~ViCalibrator() {}

  // Return the root mean squared error of the camera reprojections.
  std::vector<double> GetCameraProjRMSE() const { return camera_proj_rmse_; }

  // Write XML file containing configuration of camera rig.
  void WriteCameraModels(const std::string& filename) {
    calibu::CameraRig rig;

    for (size_t c = 0; c < cameras_.size(); ++c) {
      // Rdfrobotics.inverse is multiplied so that T_ck does not bake
      // the robotics (imu) to vision coordinate transform d
      if (FLAGS_calibrate_imu) {
        cameras_[c]->camera.SetRDF(calibu::RdfRobotics.matrix());
        rig.Add(cameras_[c]->camera,
                cameras_[c]->T_ck.inverse() *
                    Sophus::SE3d(calibu::RdfRobotics.inverse(),
                                 Eigen::Vector3d::Zero()));
      } else {
        // The RDF must be set to identity (computer vision).
        cameras_[c]->camera.SetRDF(calibu::RdfVision.matrix());

        rig.Add(cameras_[c]->camera, cameras_[c]->T_ck.inverse());
      }
    }

    WriteXmlRig(filename, rig);
  }

  // Clear all cameras / constraints.
  void Clear() {
    Stop();
    t_wk_.clear();
    cameras_.clear();
    proj_costs_.clear();
    imu_costs_.clear();
    mse_ = 0;
    num_imu_residuals_ = 0;
    num_iterations_ = 0;
    is_bias_active_ = false;
    is_scale_factor_active_ = false;
    is_inertial_active_ = false;
    is_visual_active_ = true;
    optimize_rotation_only_ = true;
    is_finished_ = false;
    is_gravity_initialized_ = false;
  }

  // Externally adjust which parts of the optimization are active.
  void SetOptimizationFlags(bool bias_active, bool inertial_active,
                            bool rotation_only, bool optimize_imu_time_offset) {
    CHECK(!is_running_);
    is_scale_factor_active_ = bias_active;
    is_bias_active_ = bias_active;
    is_inertial_active_ = inertial_active;
    optimize_rotation_only_ = rotation_only;
    optimize_time_offset_ = optimize_imu_time_offset;
  }

  // Start optimization thread to modify intrinsic / extrinsic parameters.
  void Start() {
    pthread_mutex_init(&update_mutex_, NULL);
    pthread_attr_init(&thread_attr_);
    pthread_attr_setdetachstate(&thread_attr_, PTHREAD_CREATE_JOINABLE);

    if (!is_running_) {
      should_run_ = true;
      pthread_create(&thread_, &thread_attr_, &ViCalibrator::SolveThreadStatic,
                     this);
    } else {
      LOG(WARNING) << "Already Running." << std::endl;
    }
  }

  // Configure the optimization's exit condition.
  void SetFunctionTolerance(const double tolerance) {
    CHECK(!is_running_);
    solver_options_.function_tolerance = tolerance;
  }

  // Retrieve the number of already completed Ceres outer-iterations.
  unsigned int GetNumIterations() { return num_iterations_; }

  // Access the current state of the IMU biases.
  Vector6d GetBiases() { return biases_; }

  Vector6d GetBiases() const { return biases_; }

  void SetSigmas(double gyro_sigma, double accel_sigma) {
    CHECK(!is_running_);
    gyro_sigma_ = gyro_sigma;
    accel_sigma_ = accel_sigma;
  }

  void SetTimeOffset(double offset)
  {
    imu_.time_offset_ = offset;
  }

  void SetBiases(const Vector6d& biases) {
    CHECK(!is_running_);
    biases_ = biases;
  }

  Vector6d GetScaleFactor() { return scale_factors_; }

  void SetScaleFactor(const Vector6d& scale_factors) {
    CHECK(!is_running_);
    scale_factors_ = scale_factors;
  }

  // Is the optimization currently active?
  bool IsRunning() { return is_running_ && !is_finished_; }

  // Stop optimization thread.
  void Stop() {
    if (is_running_) {
      should_run_ = false;
      try {
        pthread_join(thread_, NULL);
      }
      catch (std::system_error) {
        // thread already died.
        LOG(ERROR) << "Calibrator thread died prematurely.";
      }
    }
  }

  // Add camera to sensor rig. The returned ID should be used when adding
  // measurements for this camera.
  int AddCamera(const calibu::CameraModel& cam,
                const Sophus::SE3d& t_ck = Sophus::SE3d()) {
    CHECK(!is_running_);
    int id = cameras_.size();
    cameras_.push_back(
        std::unique_ptr<CameraAndPose>(new CameraAndPose(cam, t_ck)));
    cameras_.back()->camera.SetIndex(id);
    proj_costs_.resize(cameras_.size());
    camera_proj_rmse_.resize(cameras_.size());
    return id;
  }

  // Set whether intrinsics should be 'fixed' and left unchanged by the
  // minimization.
  void FixCameraIntrinsics(bool should_fix = true) {
    CHECK(!is_running_);
    fix_intrinsics_ = should_fix;
  }

  // Add frame to optimiser. The returned ID should be used when adding
  // target measurements for a given moment in time. Measurements given
  // for any camera for a given frame are assumed to be simultaneous, with
  // camera extrinsics equal between all cameras for each frame.
  int AddFrame(const Sophus::SE3d& t_wk, double time) {
    CHECK(!is_running_);
    pthread_mutex_lock(&update_mutex_);
    int id = t_wk_.size();
    VicalibFrame<double> pose(t_wk, Eigen::Vector3d::Zero(),
                              Eigen::Vector3d::Zero(), time);

    t_wk_.push_back(
        std::shared_ptr<VicalibFrame<double> >(new VicalibFrame<double>(pose)));
    pthread_mutex_unlock(&update_mutex_);

    return id;
  }

  // Add imu measurements.
  bool AddImuMeasurements(const Eigen::Vector3d& gyro,
                          const Eigen::Vector3d& accel, double time) {
    CHECK(!is_running_);
    if (time > imu_buffer_.end_time_) {
      imu_buffer_.AddElement(ImuMeasurementT<double>(gyro, accel, time));
      return true;
    } else {
      return false;
    }
  }

  // Add observation p_c of 3D feature P_w from 'camera' for 'frame'
  // 'camera' and 'frame' id's can be obtained by calls to AddCamera and
  // AddFrame respectively.
  void AddObservation(size_t frame, size_t camera_id,
                      const Eigen::Vector3d& p_w, const Eigen::Vector2d& p_c,
                      double time) {
    CHECK(!is_running_);
    pthread_mutex_lock(&update_mutex_);

    // Ensure index is valid
    while (NumFrames() < frame) {
      AddFrame(Sophus::SE3d(), time);
    }

    CHECK_LT(camera_id, NumCameras());

    // new camera pose to bundle adjust
    CameraAndPose& cp = *cameras_[camera_id];
    Sophus::SE3d& t_wk = t_wk_[frame]->t_wp_;

    // Indicate that we have measurements from this camera at this pose.
    t_wk_[frame]->SetHasMeasurementsFromCam(camera_id, true);

    // Create cost function
    calibu::CostFunctionAndParams* cost = new calibu::CostFunctionAndParams();

    calibu::CameraModelInterface& interface =
        cp.camera.GetCameraModelInterface();

    // Allocate and assign the correct cost function. Lifetimes are
    // handled by Calibu.
    if (dynamic_cast<calibu::CameraModelT<calibu::Fov>*>(
            &interface)) {  // NOLINT
      cost->Cost() = new ceres::AutoDiffCostFunction<
          ImuReprojectionCostFunctor<calibu::Fov>, 2,
          Sophus::SE3d::num_parameters, Sophus::SO3d::num_parameters, 3,
          calibu::Fov::NUM_PARAMS>(
          new ImuReprojectionCostFunctor<calibu::Fov>(p_w, p_c));

    } else if (dynamic_cast<calibu::CameraModelT<calibu::Poly2>*>(
                   &interface)) {  // NOLINT
      cost->Cost() = new ceres::AutoDiffCostFunction<
          ImuReprojectionCostFunctor<calibu::Poly2>, 2,
          Sophus::SE3d::num_parameters, Sophus::SO3d::num_parameters, 3,
          calibu::Poly2::NUM_PARAMS>(
          new ImuReprojectionCostFunctor<calibu::Poly2>(p_w, p_c));

    } else if (dynamic_cast<calibu::CameraModelT<calibu::Poly3>*>(
                   &interface)) {  // NOLINT
      cost->Cost() = new ceres::AutoDiffCostFunction<
          ImuReprojectionCostFunctor<calibu::Poly3>, 2,
          Sophus::SE3d::num_parameters, Sophus::SO3d::num_parameters, 3,
          calibu::Poly3::NUM_PARAMS>(
          new ImuReprojectionCostFunctor<calibu::Poly3>(p_w, p_c));

    } else if (dynamic_cast<calibu::CameraModelT<  // NOLINT
                   calibu::ProjectionKannalaBrandt>*>(&interface)) {
      cost->Cost() = new ceres::AutoDiffCostFunction<
          ImuReprojectionCostFunctor<calibu::ProjectionKannalaBrandt>, 2,
          Sophus::SE3d::num_parameters, Sophus::SO3d::num_parameters, 3,
          calibu::ProjectionKannalaBrandt::NUM_PARAMS>(
          new ImuReprojectionCostFunctor<calibu::ProjectionKannalaBrandt>(p_w,
                                                                          p_c));

    } else {
      LOG(FATAL) << "Don't know how to optimize CameraModel: "
                 << interface.Type();
    }

    cost->Params() = {t_wk.data(),                  cp.T_ck.so3().data(),
                      cp.T_ck.translation().data(), cp.camera.data()};

    cost->Loss() = &loss_func_;
    proj_costs_[camera_id]
        .push_back(std::unique_ptr<calibu::CostFunctionAndParams>(cost));

    pthread_mutex_unlock(&update_mutex_);
  }

  // Return number of synchronised camera rig frames.
  size_t NumFrames() const { return t_wk_.size(); }

  // Return pose of camera rig frame i.
  std::shared_ptr<VicalibFrame<double> > GetFrame(size_t i) {
    CHECK_LT(i, t_wk_.size()) << "GetFrame(): Frame index is greater than "
                              << "number of frames we have";
    return t_wk_[i];
  }

  // Return number of cameras in camera rig.
  size_t NumCameras() const { return cameras_.size(); }

  // Return the buffer storing IMU measurements.
  const InterpolationBufferT<ImuMeasurementT, double>& imu_buffer() {
    return imu_buffer_;
  }

  // Return camera i of camera rig.
  CameraAndPose& GetCamera(size_t i) {
    CHECK_LT(i, cameras_.size()) << "GetCamera(): Camera index is greater than "
                                 << "number of cameras we have";
    return *cameras_[i];
  }

  CameraAndPose GetCamera(size_t i) const {
    CHECK_LT(i, cameras_.size()) << "GetCamera(): Camera index is greater than "
                                 << "number of cameras we have";
    return *cameras_[i];
  }

  // Return current Mean Square reprojection Error - the objective function
  // being minimised by optimization.
  double MeanSquaredError() const { return mse_; }

  const aligned_vector<ImuPoseT<double> > GetIntegrationPoses(unsigned int id) {
    aligned_vector<ImuPoseT<double> > poses;
    if (is_inertial_active_ && !optimize_rotation_only_) {
      if (id <= t_wk_.size() - 1) {
        const visual_inertial_calibration::ImuPoseT<double>& prev_pose =
            *(t_wk_[id]);
        const visual_inertial_calibration::ImuPoseT<double>& pose =
            *(t_wk_[id + 1]);

        // get all the imu measurements between the two poses
        aligned_vector<ImuMeasurementT<double> > measurements;
        imu_buffer_.GetRange(prev_pose.time_, pose.time_, imu_.time_offset_,
                             &measurements);

        if (!measurements.empty()) {
          visual_inertial_calibration::ImuResidualT<double>::IntegrateResidual(
              prev_pose, measurements, biases_.head<3>(), biases_.tail<3>(),
              scale_factors_,
              visual_inertial_calibration::GetGravityVector<double>(
                  imu_.g_, visual_inertial_calibration::gravity()),
              poses);
        }
      }
    }
    return poses;
  }

  // Print summary of calibration.
  void PrintResults() {
    LOG(INFO) << "------------------------------------------" << std::endl;
    for (size_t c = 0; c < cameras_.size(); ++c) {
      LOG(INFO) << "Camera: " << c << std::endl;
      LOG(INFO) << cameras_[c]->camera.GenericParams().transpose() << std::endl;
      LOG(INFO) << cameras_[c]->T_ck.matrix();
      LOG(INFO) << std::endl;
    }
  }

 protected:
  // Build the optimization problem in Ceres.
  void SetupProblem(const std::shared_ptr<ceres::Problem>& problem) {
    covariance_params_.clear();
    covariance_names_.clear();
    projection_residuals_.clear();
    projection_residuals_.resize(cameras_.size());

    pthread_mutex_lock(&update_mutex_);

    // Add parameters
    std::stringstream css;
    for (size_t c = 0; c < cameras_.size(); ++c) {
      problem->AddParameterBlock(cameras_[c]->T_ck.so3().data(), 4,
                                 &local_param_so3_);
      covariance_params_.push_back(cameras_[c]->T_ck.so3().data());
      css.str("");
      css << "c[" << c << "].q_ck:(4)";
      covariance_names_.push_back(css.str());

      problem->AddParameterBlock(cameras_[c]->T_ck.translation().data(), 3);
      covariance_params_.push_back(cameras_[c]->T_ck.translation().data());
      css.str("");
      css << "c[" << c << "].p_ck:(3)";
      covariance_names_.push_back(css.str());

      if (c == 0) {
        if (!is_inertial_active_) {
          problem->SetParameterBlockConstant(cameras_[c]->T_ck.so3().data());
          problem->SetParameterBlockConstant(
              cameras_[c]->T_ck.translation().data());
        } else {
          problem->SetParameterBlockVariable(cameras_[c]->T_ck.so3().data());
          if (optimize_rotation_only_) {
            problem->SetParameterBlockConstant(
                cameras_[c]->T_ck.translation().data());
          } else {
            problem->SetParameterBlockVariable(
                cameras_[c]->T_ck.translation().data());
          }
        }
      }

      problem->AddParameterBlock(cameras_[c]->camera.data(),
                                 cameras_[c]->camera.NumParams());
      if (fix_intrinsics_) {
        problem->SetParameterBlockConstant(cameras_[c]->camera.data());
      } else {
        covariance_params_.push_back(cameras_[c]->camera.data());

        css.str("");
        css << "c[" << c << "].params:(" << cameras_[c]->camera.NumParams()
            << ")";
        covariance_names_.push_back(css.str());
      }
    }

    for (size_t jj = 0; jj < t_wk_.size(); ++jj) {
      problem->AddParameterBlock(t_wk_[jj]->t_wp_.data(), 7, &local_param_se3_);

      // add an imu cost residual if we have not yet for this frame
      if (jj >= num_imu_residuals_) {
        // get all the imu measurements between these two poses, and add
        // them to a vector
        if (jj > 0) {
          ImuCostFunctionAndParams* cost = new ImuCostFunctionAndParams();

<<<<<<< HEAD
          std::shared_ptr<ViFullCost> cost_functor(new ViFullCost(
              &imu_buffer_, t_wk_[jj - 1]->time_, t_wk_[jj]->time_,
              Eigen::Matrix<double, 9, 9>::Identity() * 500,
              &optimize_rotation_only_));
=======
          // check if there are IMU measurements between two frames.
          aligned_vector<ImuMeasurementT<double> > measurements;
          imu_buffer_.GetRange(t_wk_[jj - 1]->time_, t_wk_[jj]->time_,
              imu_.time_offset_, &measurements);
          if (measurements.empty()) {
            LOG(FATAL) << "No IMU measurements found between times: " <<
                          std::fixed << t_wk_[jj - 1]->time_ << " -- " <<
                          std::fixed << t_wk_[jj]->time_;
          }
          std::shared_ptr<ViFullCost> cost_functor(
              new ViFullCost(
                  &imu_buffer_,
                  t_wk_[jj - 1]->time_, t_wk_[jj]->time_,
                  Eigen::Matrix<double, 9, 9>::Identity()* 500,
                  &optimize_rotation_only_));
>>>>>>> d1bcad1d

          cost->Cost() = new ceres::AutoDiffCostFunction<
              ViFullCost, 9, 7, 7, 3, 3, 2, 6, 6, 1>(cost_functor.get());

          cost->Loss() = &imu_loss_func_;

          cost->set_index(jj - 1);
          cost->set_cost_functor(cost_functor);

          cost->Params() = std::vector<double*>{
              t_wk_[jj]->t_wp_.data(), t_wk_[jj - 1]->t_wp_.data(),
              t_wk_[jj]->v_w_.data(),  t_wk_[jj - 1]->v_w_.data(),
              imu_.g_.data(),          biases_.data(),
              scale_factors_.data(),   &imu_.time_offset_};

          imu_costs_.push_back(std::unique_ptr<ImuCostFunctionAndParams>(cost));
        }
        ++num_imu_residuals_;
      }
    }

    // Add costs
    if (is_visual_active_) {
      for (size_t jj = 0; jj < cameras_.size(); ++jj) {
        for (size_t kk = 0; kk < proj_costs_[jj].size(); ++kk) {
          calibu::CostFunctionAndParams& cost = *(proj_costs_[jj][kk]);
          projection_residuals_[jj].push_back(problem->AddResidualBlock(
              cost.Cost(), cost.Loss(), cost.Params()));
        }
      }
    }

    if (FLAGS_calibrate_imu && is_inertial_active_) {
      for (size_t kk = 0; kk < imu_costs_.size(); ++kk) {
        calibu::CostFunctionAndParams& cost = *imu_costs_[kk];
        problem->AddResidualBlock(cost.Cost(), cost.Loss(), cost.Params());
      }

      // only do this once
      if (!is_bias_active_) {
        LOG(INFO) << "Setting bias terms to constant... ";
        problem->SetParameterBlockConstant(biases_.data());
      }

      if (!is_scale_factor_active_) {
        LOG(INFO) << "Setting scale factor terms to constant... ";
        problem->SetParameterBlockConstant(scale_factors_.data());
      }

      if (!optimize_time_offset_) {
        LOG(INFO) << "Setting time offset term to constant...";
        problem->SetParameterBlockConstant(&imu_.time_offset_);
      }
    }
    pthread_mutex_unlock(&update_mutex_);
  }

  // Entry point for background solver thread.
  static void* SolveThreadStatic(void* void_vicalibrator) {
    CHECK(void_vicalibrator);
    ViCalibrator* vicalibrator = static_cast<ViCalibrator*>(void_vicalibrator);
    vicalibrator->SolveThread();
    return NULL;
  }

  // Ceres callback after every iteration.
  ceres::CallbackReturnType operator()(const ceres::IterationSummary& summary) {
    UpdateImuWeights();

    ++num_iterations_;

    // Update the mse at the end of the iteration.
    mse_ = summary.cost / problem_->NumResiduals();

    const char* kReportRowFormat =
        "% 4d: f:% 8e d:% 3.2e g:% 3.2e h:% 3.2e "
        "rho:% 3.2e mu:% 3.2e eta:% 3.2e li:% 3d";
    char buffer[5000];
    snprintf(buffer, sizeof(buffer), kReportRowFormat, summary.iteration,
             summary.cost, summary.cost_change, summary.gradient_max_norm,
             summary.step_norm, summary.relative_decrease,
             summary.trust_region_radius, summary.eta,
             summary.linear_solver_iterations);
    LOG(INFO) << buffer;

    // Terminate the optimization if the norm of the gradient is too small.
    LOG(INFO) << "Gradient norm is " << summary.gradient_norm;

    // Ceres calls this twice per iteration and gradient_norm is 0 (erroneously)
    static const double kNormThreshold = 1e-9;
    static const int kMaxSolverIterations = 200;
    if (summary.gradient_norm > 0 && summary.gradient_norm < kNormThreshold) {
      LOG(INFO) << "Terminating optimization as gradient norm = "
                << summary.gradient_norm << " < " << kNormThreshold;
      return ceres::SOLVER_TERMINATE_SUCCESSFULLY;
    } else if (summary.iteration > kMaxSolverIterations) {
      return ceres::SOLVER_ABORT;
    } else {
      return ceres::SOLVER_CONTINUE;
    }
  }

  void UpdateImuWeights() {
    // Go through all the cost functions and update the weights.
    if (is_inertial_active_ && !optimize_rotation_only_) {
      for (size_t ii = 0; ii < imu_costs_.size(); ++ii) {
        std::unique_ptr<ImuCostFunctionAndParams>& cost = imu_costs_[ii];
        aligned_vector<ImuMeasurementT<double> > measurements;
        cost->cost_functor()->GetMeasurements(imu_.time_offset_, &measurements);

        if (measurements.size() == 0) {
          continue;
        }

        // To propagate covariances, cast to double in order to stop
        // auto-diff on the covariance matrix.
        PoseT<double> start_pose;
        Sophus::SE3d t_2w = t_wk_[cost->index() + 1]->t_wp_.inverse();
        start_pose.t_wp_ = t_wk_[cost->index()]->t_wp_;
        start_pose.v_w_ = t_wk_[cost->index()]->v_w_;
        start_pose.time_ = measurements.front().time;
        aligned_vector<ImuPoseT<double> > poses_d;
        Eigen::Matrix<double, 10, 6> jb_q;
        Eigen::Matrix<double, 10, 10> c_imu_pose;
        c_imu_pose.setZero();

        const Eigen::Matrix<double, 6, 6> r(
            (Eigen::Matrix<double, 6, 1>() << powi(gyro_sigma_, 2),
             powi(gyro_sigma_, 2), powi(gyro_sigma_, 2),
             powi(accel_sigma_, 2), powi(accel_sigma_, 2),
             powi(accel_sigma_, 2))
                .finished()
                .asDiagonal());

        ImuPoseT<double> imu_pose = ImuResidualT<double>::IntegrateResidual(
            ImuPoseT<double>(start_pose), measurements, biases_.head<3>(),
            biases_.tail<3>(), scale_factors_,
            GetGravityVector(imu_.g_, gravity()), poses_d, &jb_q, nullptr,
            &c_imu_pose, &r);

        // calculate the derivative of the lie log with
        // respect to the tangent plane at Twa
        const Eigen::Matrix<double, 6, 7> dlog_dse3 =
            dLog_dSE3(imu_pose.t_wp_ * t_2w);

        // This is the 7x7 jacobian of the quaternion/translation
        // multiplication of
        // two transformations, with respect to the second
        // transformation (as the
        // operation is not commutative.)
        // For this derivation refer to page 22/23 of notes.
        const Eigen::Matrix<double, 7, 7> dt1t2_dt2 =
            dt1t2_dt1(imu_pose.t_wp_, t_2w);
        const Eigen::Matrix<double, 6, 7> dse3t1t2_dt2 = dlog_dse3 * dt1t2_dt2;

        // Transform the covariance through the multiplication
        // by t_2w as well as the SE3 log
        Eigen::Matrix<double, 9, 10> dse3t1t2v_dt2;
        dse3t1t2v_dt2.setZero();
        dse3t1t2v_dt2.topLeftCorner<6, 7>() = dse3t1t2_dt2;
        dse3t1t2v_dt2.bottomRightCorner<3, 3>().setIdentity();

        const Eigen::Matrix<double, 9, 9> cov =
            (dse3t1t2v_dt2 * c_imu_pose * dse3t1t2v_dt2.transpose()).inverse();

        // Get the residuals so that we can get the Mahalanobis distance.
        Eigen::Matrix<double, 9, 1> residuals;
        residuals.head<6>() = Sophus::SE3d::log(imu_pose.t_wp_ * t_2w);
        residuals.tail<3>() = imu_pose.v_w_ - t_wk_[cost->index() + 1]->v_w_;

        // Get the Mahalanobis distance given this residual.
        const double dist = residuals.transpose() * cov * residuals;
        LOG(INFO) << "Mahalanobis distance for res: " << ii << " is " << dist
                  << ", chi2inv(0.95, 9) = 16.9190";

        cost->cost_functor()->weight_sqrt_ = cov.sqrt();
      }
    }
  }

  // Calculate the covariance of the optimization.
  Eigen::MatrixXd GetSolutionCovariance(
      const std::shared_ptr<ceres::Problem>& problem) {
    LOG(INFO) << "Computing solution covariance." << std::endl;
    ceres::Covariance::Options op;
    ceres::Covariance covariance(op);
    std::vector<std::pair<const double*, const double*> > covariance_blocks;

    // Populate the covariance blocks.
    int num_params = 0;
    for (double* x : covariance_params_) {
      for (double* y : covariance_params_) {
        covariance_blocks.push_back(std::make_pair(x, y));
      }
      num_params += problem->ParameterBlockSize(x);
    }

    Eigen::MatrixXd covariance_mat(num_params, num_params);

    // Compute the covariance.
    if (covariance.Compute(covariance_blocks, problem.get())) {
      // Now readout the covariance into a giant matrix.
      int id_x = 0;
      for (double* x : covariance_params_) {
        int size_x = problem->ParameterBlockSize(x);
        int id_y = 0;
        for (double* y : covariance_params_) {
          int size_y = problem->ParameterBlockSize(y);

          // Create a row-major eigen matrix to take the result.
          Eigen::Matrix<double, Eigen::Dynamic, Eigen::Dynamic, Eigen::RowMajor>
              block(size_x, size_y);
          covariance.GetCovarianceBlock(x, y, block.data());
          covariance_mat.block(id_x, id_y, size_x, size_y) = block;
          id_y += size_y;
        }
        id_x += size_x;
      }
      LOG(INFO) << "Covariance calculated for " << covariance_params_.size()
                << " blocks: " << std::endl;

      // Print the covariance column names.
      std::stringstream ss;
      for (const std::string& string : covariance_names_) {
        ss << string << " ";
      }

      LOG(INFO) << ss.str();

      LOG(INFO) << "Solution covariance: " << std::endl << covariance_mat
                << std::endl;
    } else {
      LOG(INFO) << "Failed to compute covariance...";
    }

    return covariance_mat;
  }

  // Runs the optimization in a background thread.
  void SolveThread() {
    is_running_ = true;

    while (should_run_ && !is_finished_) {
      SetupProblem(problem_);

      // Attempt to estimate the gravity vector if inertial constraints
      // are active.
      if (is_inertial_active_ && !optimize_rotation_only_ &&
          !is_gravity_initialized_) {
        int idx = t_wk_.size() / 2;
        std::shared_ptr<VicalibFrame<double> > frame = t_wk_[idx];
        ImuMeasurementT<double> meas = imu_buffer_.GetElement(frame->time_);
        const Eigen::Vector3d g_b = meas.a_.normalized();
        // Rotate gravity into the world frame.
        const Eigen::Vector3d g_w = frame->t_wp_.so3() * g_b;
        // Calculate the roll/pitch angles.
        LOG(INFO) << "Body accel: " << g_b.transpose()
                  << " world accel: " << g_w.transpose();

        double p, q;
        p = asin(g_w[1]);
        q = asin(-g_w[0] / cos(p));
        imu_.g_ << p, q;

        LOG(INFO) << "Estimated gravity as " << imu_.g_.transpose();

        LOG(INFO) << "Gravity vector using estimated gravity is: "
                  << GetGravityVector(imu_.g_, gravity()).transpose();
        is_gravity_initialized_ = true;
      }

      // Crank optimization
      while (problem_->NumResiduals() > 0 && should_run_ && !is_finished_) {
        try {
          ceres::Solver::Summary summary;
          UpdateImuWeights();
          ceres::Solve(solver_options_, problem_.get(), &summary);

          // Evaluate the reprojection error for each camera.
          for (size_t ii = 0; ii < cameras_.size(); ++ii) {
            ceres::Problem::EvaluateOptions options;
            options.residual_blocks = projection_residuals_[ii];
            options.apply_loss_function = false;
            double cost;
            problem_->Evaluate(options, &cost, nullptr, nullptr, nullptr);
            camera_proj_rmse_[ii] =
                sqrt(cost / (projection_residuals_[ii].size()));

            LOG(INFO) << "Reprojection error for camera " << ii << ": "
                      << sqrt(cost) << " rmse: " << camera_proj_rmse_[ii]
                      << std::endl;
          }

          LOG(INFO) << summary.FullReport() << std::endl;

          mse_ = summary.final_cost / summary.num_residuals;
          if (summary.termination_type != ceres::NO_CONVERGENCE &&
              FLAGS_calibrate_imu) {
            if (!is_inertial_active_) {
              is_inertial_active_ = true;
              LOG(INFO) << "Activating inertial terms. Optimizing rotation "
                           "component of T_ck..." << std::endl;
            } else if (optimize_rotation_only_) {
              LOG(INFO) << "Finished optimizing rotations. Activating T_ck "
                           "translation optimization..." << std::endl;
              optimize_rotation_only_ = false;
            } else if (!is_bias_active_) {
              is_bias_active_ = true;
              LOG(INFO) << "Activating bias terms... " << std::endl;
              problem_->SetParameterBlockVariable(biases_.data());
            } else if (!is_scale_factor_active_) {
              is_scale_factor_active_ = true;
              LOG(INFO) << "Activating scale factor terms... " << std::endl;
              problem_->SetParameterBlockVariable(scale_factors_.data());
            } else {
              LOG(INFO) << "Optimization Finished... " << std::endl;
              PrintResults();

// Print the covariance matrix.
#if not defined ANDROID&& defined COMPUTE_VICALIB_COVARIANCE
              {
                std::stringstream ss;
                for (const std::string& string : covariance_names_) {
                  ss << string << " ";
                }
              }

              Eigen::MatrixXd covariance = GetSolutionCovariance(problem_);
#endif  // ANDROID

              is_finished_ = true;
            }

            LOG(INFO) << "bw_ba= " << biases_.transpose() << std::endl;
            LOG(INFO) << "sfw_sfa= " << scale_factors_.transpose() << std::endl;
            LOG(INFO) << "G= " << imu_.g_.transpose() << std::endl;
            LOG(INFO) << "ts= " << imu_.time_offset_ << std::endl;
            break;
          } else if (summary.termination_type != ceres::NO_CONVERGENCE) {
            is_finished_ = true;
          }
        }
        catch (const std::exception& e) {
          LOG(WARNING) << e.what() << std::endl;
        }
      }
    }

    is_running_ = false;
  }

  pthread_mutex_t update_mutex_;
  pthread_attr_t thread_attr_;
  pthread_t thread_;
  bool should_run_;
  bool is_running_;

  bool fix_intrinsics_;

  std::shared_ptr<ceres::Problem> problem_;
  std::vector<std::shared_ptr<VicalibFrame<double> > > t_wk_;
  std::vector<std::unique_ptr<CameraAndPose> > cameras_;
  std::vector<std::vector<std::unique_ptr<calibu::CostFunctionAndParams> > >
      proj_costs_;
  std::vector<std::unique_ptr<ImuCostFunctionAndParams> > imu_costs_;
  std::vector<double*> covariance_params_;
  std::vector<double> camera_proj_rmse_;
  std::vector<std::string> covariance_names_;
  std::vector<std::vector<ceres::ResidualBlockId> > projection_residuals_;

  ceres::Problem::Options prob_options_;
  ceres::Solver::Options solver_options_;

  ceres::LossFunctionWrapper loss_func_;
  LocalParamSe3 local_param_se3_;
  LocalParamSo3 local_param_so3_;
  InterpolationBufferT<ImuMeasurementT, double> imu_buffer_;
  ImuCalibrationT<double> imu_;
  Vector6d biases_;
  double gyro_sigma_;
  double accel_sigma_;
  Vector6d scale_factors_;
  ceres::CauchyLoss imu_loss_func_;
  unsigned int num_imu_residuals_;
  unsigned int num_iterations_;
  bool is_bias_active_;
  bool is_scale_factor_active_;
  bool is_inertial_active_;
  bool is_visual_active_;
  bool optimize_rotation_only_;
  bool is_finished_;
  bool is_gravity_initialized_;
  double mse_;
  bool optimize_time_offset_;
};
}  // namespace visual_inertial_calibration
#endif  // VISUAL_INERTIAL_CALIBRATION_VICALIBRATOR_H_<|MERGE_RESOLUTION|>--- conflicted
+++ resolved
@@ -544,12 +544,6 @@
         if (jj > 0) {
           ImuCostFunctionAndParams* cost = new ImuCostFunctionAndParams();
 
-<<<<<<< HEAD
-          std::shared_ptr<ViFullCost> cost_functor(new ViFullCost(
-              &imu_buffer_, t_wk_[jj - 1]->time_, t_wk_[jj]->time_,
-              Eigen::Matrix<double, 9, 9>::Identity() * 500,
-              &optimize_rotation_only_));
-=======
           // check if there are IMU measurements between two frames.
           aligned_vector<ImuMeasurementT<double> > measurements;
           imu_buffer_.GetRange(t_wk_[jj - 1]->time_, t_wk_[jj]->time_,
@@ -565,7 +559,6 @@
                   t_wk_[jj - 1]->time_, t_wk_[jj]->time_,
                   Eigen::Matrix<double, 9, 9>::Identity()* 500,
                   &optimize_rotation_only_));
->>>>>>> d1bcad1d
 
           cost->Cost() = new ceres::AutoDiffCostFunction<
               ViFullCost, 9, 7, 7, 3, 3, 2, 6, 6, 1>(cost_functor.get());
