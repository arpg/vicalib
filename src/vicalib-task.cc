--- conflicted
+++ resolved
@@ -534,7 +534,7 @@
     const double timestamp =
         FLAGS_use_system_time ? images->Ref().system_time() :
         (image->Timestamp() == 0 ? images->Timestamp() : image->Timestamp());
-<<<<<<< HEAD
+
     LOG(INFO) << ii << ": " << std::fixed << " image: " << image->Timestamp() <<
                  " images: " << images->Timestamp() << " sys: " <<
                  images->Ref().system_time() << " final: " << timestamp;
@@ -555,11 +555,6 @@
       }
     }
 
-=======
-    DLOG(INFO) << ii << ": " << std::fixed << " image: " << image->Timestamp() <<
-                  " images: " << images->Timestamp() << " sys: " <<
-                  images->Ref().system_time() << " final: " << timestamp;
->>>>>>> d1bcad1d
     if (timestamp != frame_times_[ii] || !FLAGS_calibrate_imu) {
       num_new_frames++;
       frame_times_[ii] = timestamp + image_time_offset;
@@ -597,16 +592,10 @@
     if (calibrator_.AddImuMeasurements(
           gyro, accel, FLAGS_use_system_time ? imu.system_time() :
                                                imu.device_time())) {
-<<<<<<< HEAD
       LOG(INFO) << "TIMESTAMPINFO: IMU Packet device: "
                << std::fixed << imu.device_time() << " sys: " <<
                   imu.system_time() << " a: " << accel.transpose() << " g: " <<
                   gyro.transpose() << std::endl;
-=======
-      DLOG(INFO) << "TIMESTAMPINFO: IMU Packet device: "
-                << std::fixed << imu.device_time() << " sys: " <<
-                   imu.system_time() << std::endl;
->>>>>>> d1bcad1d
     }
   }
 }
