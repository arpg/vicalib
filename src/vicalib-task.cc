--- conflicted
+++ resolved
@@ -1,13 +1,7 @@
 #include <vicalib/vicalib-task.h>
 
 #include <time.h>
-<<<<<<< HEAD
-#include <chrono>
-#include <thread>
-
-=======
 #include <random>
->>>>>>> 2acfcf2b
 #include <CVars/CVar.h>
 #include <calibu/conics/ConicFinder.h>
 #include <calibu/pose/Pnp.h>
@@ -114,10 +108,7 @@
     t_cw_(num_streams),
     num_frames_(0),
     calibrator_(),
-<<<<<<< HEAD
     vicon_calibrator_(),
-=======
->>>>>>> 2acfcf2b
     input_cameras_(input_cameras),
     max_reproj_errors_(max_reproj_errors),
     image_time_offset(-1),
@@ -150,12 +141,9 @@
     negative_conic_finder_[i].Params().conic_min_aspect = 0.2;
   }
 
-<<<<<<< HEAD
-=======
   if (FLAGS_clip_good) {
     logger_.LogToFile("", "good_tracking");
   }
->>>>>>> 2acfcf2b
   calibrator_.FixCameraIntrinsics(fix_intrinsics);
   input_imu_biases_ = calibrator_.GetBiases();
 
@@ -288,13 +276,10 @@
     if (!valid_frames[ii]) {      
       LOG(WARNING) << "Frame " << ii << " is invalid.";
       tracking_good_[ii] = false;
-<<<<<<< HEAD
       vicon_tracking_good_[ii] = false;
-=======
       if (ii == 0){
         good_frame_.push_back(false);
       }
->>>>>>> 2acfcf2b
       continue;
     }
 
