--- conflicted
+++ resolved
@@ -8,12 +8,7 @@
 #include <CVars/CVar.h>
 #include <calibu/conics/ConicFinder.h>
 #include <calibu/pose/Pnp.h>
-<<<<<<< HEAD
-#include <PbMsgs/Matrix.h>
-#include <PbMsgs/Logger.h>
-=======
 #include <HAL/Messages/Matrix.h>
->>>>>>> 6b2c68aa
 
 #ifdef HAVE_PANGOLIN
 #include <calibu/gl/Drawing.h>
@@ -287,7 +282,6 @@
       continue;
     }
 
-<<<<<<< HEAD
     if (FLAGS_clip_good && tracking_good_[ii] && (ii == 0)) {
       good_frame_.push_back(true);
       pb::ImageMsg* img_message = pbMsg.mutable_camera()->add_image();
@@ -308,9 +302,6 @@
     // std::ofstream("target.csv", std::ios_base::trunc) <<
     //   target_[ii].GetBinaryPattern(0) << std::endl;
 
-    std::ofstream img_csv_file;
-=======
->>>>>>> 6b2c68aa
     // Generate map and point structures
     for (size_t i = 0; i < conics.size(); ++i) {
       ellipses[ii].push_back(conics[i].center);
