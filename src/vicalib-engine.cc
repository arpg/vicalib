// Copyright (c) George Washington University, all rights reserved.  See the
// accompanying LICENSE file for more information.

#include <time.h>
#include <thread>
#include <functional>
#include <unistd.h>

#include <fstream>

#include <calibu/cam/camera_xml.h>
#include <calibu/cam/camera_crtp.h>
#include <calibu/target/RandomGrid.h>
<<<<<<< HEAD
#include <calibu/target/TargetViconGridDot.h>
=======
#include <calibu/target/GridDefinitions.h>

>>>>>>> 2acfcf2b
#include <HAL/Camera/CameraDevice.h>
#include <glog/logging.h>
#include <HAL/Messages/Matrix.h>

#include <vicalib/eigen-alignment.h>
#include <vicalib/vicalib-task.h>
#include <vicalib/vicalib-engine.h>
#include <vicalib/vicalibrator.h>
#include <vicalib/calibration-stats.h>

static const int64_t kCalibrateAllPossibleFrames = -1;

#ifdef BUILD_GUI
DEFINE_bool(paused, false, "Start video paused");
#endif

DECLARE_bool(use_system_time); // Defined in vicalib-task.cc

DEFINE_bool(calibrate_imu, true,
            "Calibrate the IMU in addition to the camera.");
DEFINE_bool(calibrate_intrinsics, true,
            "Calibrate the camera intrinsics as well as the extrinsics.");
DEFINE_string(device_serial, "-1", "Serial number of device.");
DEFINE_bool(save_poses,false, "Save calibrated camera poses when done.");
DEFINE_bool(exit_vicalib_on_finish, true,
            "Exit vicalib when the optimization finishes.");
DEFINE_int32(frame_skip, 0, "Number of frames to skip between constraints.");
DEFINE_int32(grid_height, 10, "Height of grid in circles.");
DEFINE_int32(grid_width, 19, "Width of grid in circles.");
DEFINE_double(grid_spacing, 0.01355/*0.254 / (19 - 1) meters */,
              "Distance between circles on grid (m).");
DEFINE_int32(grid_seed, 71, "seed used to generate the grid.");
DEFINE_bool(has_initial_guess, false,
            "Whether or not the given calibration file has a valid guess.");
DEFINE_bool(output_conics, false,
            "Output center of found conics to the file ./conics.csv.");
DEFINE_string(grid_preset, "",
             "Which grid preset to use. "
             "Use \"small\" for small GWU grid, \"large\" for large Google grid, or \"letter\" for the CU grid.");
DEFINE_double(max_reprojection_error, 0.15,  // pixels
              "Maximum allowed reprojection error.");
DEFINE_int64(num_vicalib_frames, kCalibrateAllPossibleFrames,
             "Number of frames to process before calibration begins.");
DEFINE_bool(print_poses, false, "Output poses to poses.txt");
DEFINE_string(output, "cameras.xml",
              "Output XML file to write camera models to.");
DEFINE_string(output_log_file, "vicalibrator.log",
              "Calibration result output log file.");
DEFINE_bool(scaled_ir_depth_cal, false,
            "Produce ir and depth calibration by rescaling RGB.");
DEFINE_double(static_accel_threshold, 0.08, "Threshold for acceleration at "
              "which we consider the device static.");
DEFINE_double(static_gyro_threshold, 0.04, "Threshold for angular velocity at "
              "which we consider the device static.");
DEFINE_int32(static_threshold_preset,
             visual_inertial_calibration::StaticThresholdManual,
             "Which grid preset to use. "
             "Must be a visual_inertial_calibration::StaticThresholdPreset.");
DEFINE_bool(use_only_when_static, false, "Only use frames where the device is "
            "stationary.");
DEFINE_bool(use_static_threshold_preset, false,
            "Use one of the predefined static thresholds.");
DEFINE_string(cam, "", "Camera URI");
DEFINE_string(imu, "", "IMU URI (if available)");
DEFINE_string(models, "",
              "Comma-separated list of camera model types to calibrate. "
              "Must be in channel order.");
DEFINE_string(model_files, "",
              "Comma-separated list of camera model files pre-load. "
              "If specified this supercedes the 'models' flag."
              "Must be in channel order.");
DEFINE_string(output_pattern_file, "",
              "Output EPS or SVG file to save the calibration pattern.");
DEFINE_double(grid_large_rad, 0.00423,
              "Radius of large dots (m) (necessary to save the pattern).");
DEFINE_double(grid_small_rad, 0.00283,
              "Radius of small dots (m) (necessary to save the pattern).");

DEFINE_double(gyro_sigma, IMU_GYRO_SIGMA,
              "Sigma of gyroscope measurements.");
DEFINE_double(accel_sigma, IMU_ACCEL_SIGMA,
              "Sigma of accel measurements.");

namespace visual_inertial_calibration {

static const timespec sleep_length = {0, 30000000};  // 30 ms

using std::placeholders::_1;

VicalibEngine::VicalibEngine(const std::function<void()>& stop_sensors_callback,
                             const std::function<void(
                                 const std::shared_ptr<CalibrationStats>&)>&
                             update_stats_callback) :
    first_imu_time_(DBL_MAX),
    frames_skipped_(0),
    stop_sensors_callback_(stop_sensors_callback),
    update_stats_callback_(update_stats_callback),
    sensors_finished_(false),
    gyro_filter_(10, FLAGS_static_gyro_threshold),
    accel_filter_(10, FLAGS_static_accel_threshold) {

  if (!FLAGS_cam.empty()) {
    try {
      camera_.reset(new hal::Camera(hal::Uri(FLAGS_cam)));
<<<<<<< HEAD
    } catch (...) {
      LOG(FATAL) << "Could not create camera from URI: " << FLAGS_cam;
=======
    } catch (std::exception& ex) {
      LOG(FATAL) << "Could not create camera from URI: " << FLAGS_cam
                 << ". Reason: " << ex.what();
>>>>>>> 2acfcf2b
    }
    stats_.reset(new CalibrationStats(camera_->NumChannels()));
  }

  if (!FLAGS_imu.empty()) {
    try {
      imu_.reset(new hal::IMU(FLAGS_imu));
      imu_->RegisterIMUDataCallback(
          std::bind(&VicalibEngine::ImuHandler, this, _1));
    } catch (std::exception& ex) {
      LOG(FATAL) << "Could not create IMU from URI: " << FLAGS_imu
                 << ". Reason: " << ex.what();
    }
  } else
    FLAGS_calibrate_imu = false;
}

VicalibEngine::~VicalibEngine() {
  if (vicalib_) {
    vicalib_->Finish(FLAGS_output);
  }
}

std::shared_ptr<VicalibTask> VicalibEngine::InitTask() {
  std::vector<size_t> widths, heights;
  for (size_t i = 0; i < camera_->NumChannels(); ++i) {
    widths.push_back(camera_->Width(i));
    heights.push_back(camera_->Height(i));
    LOG(INFO) << "Camera " << i << " with width: " << camera_->Width(i) <<
                 " height: " << camera_->Height(i) << std::endl;
  }

  std::vector<std::string> model_files;
  {
    std::stringstream ss(FLAGS_model_files);
    std::string item;
    while (std::getline(ss, item, ',')) {
      model_files.push_back(item);
    }
  }

  std::vector<std::string> model_strings;
  {
    std::stringstream ss(FLAGS_models);
    std::string item;
    while (std::getline(ss, item, ',')) {
      model_strings.push_back(item);
    }
  }

  if( model_files.empty() && model_strings.size() < camera_->NumChannels()) {
    LOG(INFO) << "Only " << model_strings.size() <<
      " models declared using 'model_strings'.  Need one for all the "
      <<  camera_->NumChannels() << " channels; assuming poly3";
    model_strings.resize(camera_->NumChannels(), "poly3");
  }

  // use model xml files, if provided
  aligned_vector<CameraAndPose> input_cameras;
  if( !model_files.empty() ){
    for (size_t i = 0; i < model_files.size(); ++i) {
      std::shared_ptr<calibu::Rigd> rig = calibu::ReadXmlRig(model_files[i]);
      input_cameras.emplace_back( rig->cameras_[0], Sophus::SE3d());
      LOG(INFO) << "Initalizing with user provided model file: " 
        <<  model_files[i] << "\n" ;
    }
  }
  else{ 
    for (size_t i = 0; i < model_strings.size(); ++i) {
      const std::string& type = model_strings[i];
      int w = camera_->Width(i);
      int h = camera_->Height(i);

      if (type == "fov") {
        Eigen::Vector2i size_;
        Eigen::VectorXd params_(calibu::FovCamera<double>::NumParams);
        size_ << w, h;
        params_ << 300, 300, w/2.0, h/2.0, 0.2;
        std::shared_ptr<calibu::CameraInterface<double>>
          starting_cam(new calibu::FovCamera<double>(params_, size_));
        starting_cam->SetType("calibu_fu_fv_u0_v0_w");
        input_cameras.emplace_back(starting_cam, Sophus::SE3d());

      } else if (type == "poly2") {
        Eigen::Vector2i size_;
        Eigen::VectorXd params_(calibu::Poly2Camera<double>::NumParams);
        size_ << w, h;
        params_ << 300, 300, w/2.0, h/2.0, 0.0, 0.0;
        std::shared_ptr<calibu::CameraInterface<double>>
          starting_cam(new calibu::Poly2Camera<double>(params_, size_));
        starting_cam->SetType("calibu_fu_fv_u0_v0_k1_k2");
        input_cameras.emplace_back(starting_cam, Sophus::SE3d());

      } else if (type == "poly3" || type =="poly") {
        Eigen::Vector2i size_;
        Eigen::VectorXd params_(calibu::Poly3Camera<double>::NumParams);
        size_ << w, h;
        params_ << 300, 300, w/2.0, h/2.0, 0.0, 0.0, 0.0;
        std::shared_ptr<calibu::CameraInterface<double>>
          starting_cam(new calibu::Poly3Camera<double>(params_, size_));
        starting_cam->SetType("calibu_fu_fv_u0_v0_k1_k2_k3");
        input_cameras.emplace_back(starting_cam, Sophus::SE3d());

      } else if (type == "kb4") {
        Eigen::Vector2i size_;
        Eigen::VectorXd params_(calibu::KannalaBrandtCamera<double>::NumParams);
        size_ << w, h;
        params_  << 300, 300, w/2.0, h/2.0, 0.0, 0.0, 0.0, 0.0;
        std::shared_ptr<calibu::CameraInterface<double>>
          starting_cam(new calibu::KannalaBrandtCamera<double>(params_, size_));
        starting_cam->SetType("calibu_fu_fv_u0_v0_kb4");
        input_cameras.emplace_back(starting_cam, Sophus::SE3d());

      } else if (type == "linear") {
        Eigen::Vector2i size_;
        Eigen::VectorXd params_(calibu::LinearCamera<double>::NumParams);
        size_ << w, h;
        params_ << 300, 300, w/2.0, h/2.0;
        std::shared_ptr<calibu::CameraInterface<double>>
          starting_cam(new calibu::LinearCamera<double>(params_, size_));
        starting_cam->SetType("calibu_fu_fv_u0_v0");
        input_cameras.emplace_back(starting_cam, Sophus::SE3d());
      }
      input_cameras.back().camera->SetRDF(calibu::RdfRobotics.matrix());
    }
  }

  std::shared_ptr<hal::ImageArray> images = hal::ImageArray::Create();
  camera_->Capture(*images);
  for (size_t i = 0; i < images->Size() && i < input_cameras.size(); ++i) {
    input_cameras[i].camera->SetSerialNumber(images->at(i)->SerialNumber());
  }

  Vector6d biases(Vector6d::Zero());
  Vector6d scale_factors(Vector6d::Ones());

  if (FLAGS_use_static_threshold_preset) {
    switch (FLAGS_static_threshold_preset) {
      case StaticThresholdManual:
        FLAGS_static_accel_threshold = 0.09;
        FLAGS_static_gyro_threshold = 0.05;
        break;
      case StaticThresholdStrict:
        FLAGS_static_accel_threshold = 0.05;
        FLAGS_static_gyro_threshold = 0.025;
        break;
      default:
        LOG(FATAL) << "Unknown static threshold preset "
                   << FLAGS_static_threshold_preset;
        break;
    }
  }

  std::vector<double> max_errors(camera_->NumChannels(),
                                 FLAGS_max_reprojection_error);
  std::shared_ptr<VicalibTask> task(
      new VicalibTask(camera_->NumChannels(), widths, heights,
                      grid_spacing_, target_, //grid_,
                      !FLAGS_calibrate_intrinsics,
                      input_cameras, max_errors));

  task->GetCalibrator().SetSigmas(FLAGS_gyro_sigma, FLAGS_accel_sigma);
  task->GetCalibrator().SetBiases(biases);
  task->GetCalibrator().SetScaleFactor(scale_factors);

#ifdef BUILD_GUI
  pangolin::RegisterKeyPressCallback(' ', [&]() {
      FLAGS_paused = !FLAGS_paused;
    });
  pangolin::RegisterKeyPressCallback('[', [&]() {
      FLAGS_num_vicalib_frames = 0; // this starts the calibration
    });
#endif  // BUILD_GUI
  return task;
}

void Draw(const std::shared_ptr<VicalibTask>& task) {
  task->Draw();
#ifdef BUILD_GUI
  pangolin::FinishFrame();
#endif
}

inline Eigen::Matrix<double, 6, 1> _T2Cart(const Eigen::Matrix4d& T) {
  Eigen::Matrix<double, 6, 1> Cart;
  Eigen::Matrix<double, 3, 3> R = T.block<3, 3>(0, 0);
  Eigen::Vector3d rpq;
  // roll
  rpq[0] = atan2(R(2, 1), R(2, 2));

  // pitch
  double det = -R(2, 0) * R(2, 0) + 1.0;
  if (det <= 0) {
    if (R(2, 0) > 0) {
      rpq[1] = -M_PI / 2.0;
    } else {
      rpq[1] = M_PI / 2.0;
    }
  } else {
    rpq[1] = -asin(R(2, 0));
  }

  // yaw
  rpq[2] = atan2(R(1, 0), R(0, 0));

  Cart[0] = T(0, 3);
  Cart[1] = T(1, 3);
  Cart[2] = T(2, 3);
  Cart[3] = rpq[0];
  Cart[4] = rpq[1];
  Cart[5] = rpq[2];

  return Cart;
}

void VicalibEngine::WriteCalibration() {
  vicalib_->GetCalibrator().WriteCameraModels(FLAGS_output);
  if (FLAGS_print_poses) {
    FILE* f = fopen("poses.txt", "w");
    Eigen::Matrix<double, 6, 1> pose;

    std::vector<bool> good_frames = vicalib_->GetGoodFrames( );

    for (int ii = 0; ii < good_frames.size(); ii++) {
      if (good_frames[ii]) {
        std::shared_ptr<VicalibFrame<double> > frame = vicalib_->GetCalibrator().GetFrame(ii);
        pose = _T2Cart(frame->t_wp_.matrix());
        fprintf(f, "%f\t%f\t%f\t%f\t%f\t%f\n",
                pose(0), pose(1), pose(2), pose(3), pose(4), pose(5));
      }
    }
    fclose(f);
  }
}

void VicalibEngine::CalibrateAndDrawLoop() {
  LOG(INFO) << "Entering calibration loop.";
  if (!vicalib_->IsRunning()) {
    vicalib_->Start(FLAGS_has_initial_guess);
  }

  // Wait for the thread to start
  while (!vicalib_->IsRunning()) {
    usleep(500);
  }

  stats_->status = CalibrationStats::StatusOptimizing;
  bool finished = false;
  while (true) {
    stats_->total_mse = vicalib_->GetMeanSquaredError();
    stats_->reprojection_error = vicalib_->GetCalibrator().GetCameraProjRMSE();
    stats_->num_iterations = vicalib_->GetCalibrator().GetNumIterations();
    stats_->ts = vicalib_->GetCalibrator().time_offset();
    stats_->t_ck_vec.resize(vicalib_->GetCalibrator().NumCameras());
    stats_->cam_intrinsics.resize(vicalib_->GetCalibrator().NumCameras());
    for (size_t ii = 0; ii < vicalib_->GetCalibrator().NumCameras(); ++ii) {
       stats_->t_ck_vec[ii] = vicalib_->GetCalibrator().GetCamera(ii).T_ck;
       stats_->cam_intrinsics[ii] =
               vicalib_->GetCalibrator().GetCamera(ii).camera->GetParams();
    }
    update_stats_callback_(std::make_shared<CalibrationStats>(*stats_));

    if (!finished && !vicalib_->IsRunning()) {
      LOG(INFO) << "Finished... " << std::endl;
      stats_->status = vicalib_->IsSuccessful() ?
          CalibrationStats::StatusSuccess : CalibrationStats::StatusFailure;
      vicalib_->Finish(FLAGS_output);
<<<<<<< HEAD
      finished = true;
=======
      WriteCalibration();

      if( FLAGS_save_poses ){
        std::ofstream file("poses.csv");
        file << "\% Pose file generated with vicalib.\n"
             << "\% Each line is the 12 elements from the top 3 rows of a 4x4"
             << "transformation matrix, printed row major.\n";

        for( size_t ii = 0; ii < vicalib_->GetCalibrator().NumFrames(); ii++ ){
          Eigen::Matrix4d t_wk =
            vicalib_->GetCalibrator().GetFrame(ii)->t_wp_.matrix();
          file << t_wk.row(0) << "     " << t_wk.row(1) 
            << "     " << t_wk.row(2) << std::endl;
        }
        file.close();
      }

      finished = true;
      if (FLAGS_exit_vicalib_on_finish) {
        exit(0);
      } 
>>>>>>> 2acfcf2b
    }
    Draw(vicalib_);

    nanosleep(&sleep_length, NULL);

    if (finished) {
      if (target_->HasViconMarkers()) {
        vicalib_->CalibrateVicon();
      }
      WriteCalibration();
      if (FLAGS_exit_vicalib_on_finish) {
        exit(0);
      }
    }
  }
}

void VicalibEngine::Run() {
  CreateGrid();
  if (!camera_) {
    if (!FLAGS_output_pattern_file.empty())
      if (FLAGS_exit_vicalib_on_finish) {
        exit(1);
      } else {
        return;
      }
    else
      LOG(FATAL) << "No camera URI given";
  }
  while (CameraLoop() && !vicalib_->IsRunning() && !SeenEnough()) {}
  stop_sensors_callback_();
  sensors_finished_ = true;
  CalibrateAndDrawLoop();
}

void VicalibEngine::CreateGrid() {
  double large_rad = FLAGS_grid_large_rad;
  double small_rad = FLAGS_grid_small_rad;
  Eigen::Vector2d offset(0,0);
  grid_spacing_ = FLAGS_grid_spacing;

  Eigen::MatrixXi grid;
  int vicon_layout = kNoGridPreset;
  if (FLAGS_grid_preset.empty()) {
    grid = calibu::MakePattern(
        FLAGS_grid_height, FLAGS_grid_width, FLAGS_grid_seed);
<<<<<<< HEAD
  } else {
    int preset = kNoGridPreset;
    try {
      preset = std::stoi(FLAGS_grid_preset);
    } catch(...) {
      if (FLAGS_grid_preset == "small")
        preset = GridPresetGWUSmall;
      else if (FLAGS_grid_preset == "large")
        preset = GridPresetGoogleLarge;
      else if (FLAGS_grid_preset == "medium")
        preset = GridPresetMedium;
      else if (FLAGS_grid_preset == "medium-vicon")
        preset = GridPresetViconMedium;
      else if (FLAGS_grid_preset == "large-vicon")
        preset = GridPresetViconLarge;
    }

    switch (preset) {
      case GridPresetGWUSmall:
        grid = GWUSmallGrid();
        grid_spacing_ = 0.254 / 18;  // meters
        large_rad = 0.00423;
        small_rad = 0.00283;
        break;
      case GridPresetViconMedium:
        vicon_layout = calibu::TargetViconGridDot::EShapeAlignRight;
      case GridPresetMedium:
        grid = MediumGrid();
        grid_spacing_ = 0.03156;  // meters
        large_rad = 0.00889;
        small_rad = 0.00635;
        break;
      case GridPresetViconLarge:
        vicon_layout = calibu::TargetViconGridDot::EShapeAlignBottom;
      case GridPresetGoogleLarge:
        grid = GoogleLargeGrid();
        grid_spacing_ = 0.03156;  // meters
        large_rad = 0.00889;
        small_rad = 0.00635;
        break;
      default:
        LOG(FATAL) << "Unknown grid preset " << FLAGS_grid_preset;
        break;
    }
=======
  }
  else {
    calibu::LoadGridFromPreset(FLAGS_grid_preset,grid_,grid_spacing_,large_rad,small_rad);
>>>>>>> 2acfcf2b
  }

  target_.reset(new calibu::TargetGridDot(grid_spacing_, grid));
  if(vicon_layout != kNoGridPreset) {
    target_.reset(new calibu::TargetViconGridDot(*target_,
      static_cast<calibu::TargetViconGridDot::ViconLayout>(vicon_layout)));
  }

  if (!FLAGS_output_pattern_file.empty()) {
    // eps or svg?
    std::string::size_type p = FLAGS_output_pattern_file.find_last_of('.');
    bool eps =  (p != std::string::npos &&
<<<<<<< HEAD
            p + 3 < FLAGS_output_pattern_file.size() &&
            (FLAGS_output_pattern_file[p+1] == 'e' ||
            FLAGS_output_pattern_file[p+1] == 'E') &&
            (FLAGS_output_pattern_file[p+2] == 'p' ||
            FLAGS_output_pattern_file[p+2] == 'P') &&
            (FLAGS_output_pattern_file[p+3] == 's' ||
            FLAGS_output_pattern_file[p+3] == 'S'));

    if (eps) {
      const double pts_per_unit = 72. / 2.54 * 100.; // points per meter
      const Eigen::Vector2d offset(0,0);
      target_->SaveEPS(FLAGS_output_pattern_file, offset, small_rad, large_rad,
                      pts_per_unit);
=======
        p + 3 < FLAGS_output_pattern_file.size() &&
        (FLAGS_output_pattern_file[p+1] == 'e' ||
        FLAGS_output_pattern_file[p+1] == 'E') &&
        (FLAGS_output_pattern_file[p+2] == 'p' ||
        FLAGS_output_pattern_file[p+2] == 'P') &&
        (FLAGS_output_pattern_file[p+3] == 's' ||
        FLAGS_output_pattern_file[p+3] == 'S'));
    if (eps) {
      const double pts_per_unit = 72. / 2.54 * 100.; // points per meter
      calibu::TargetGridDot(grid_spacing_, grid_).
          SaveEPS(FLAGS_output_pattern_file, offset, small_rad, large_rad,
                  pts_per_unit);
>>>>>>> 2acfcf2b
    } else {
      target_->SaveSVG(FLAGS_output_pattern_file, small_rad, large_rad);
    }
    LOG(INFO) << "File " << FLAGS_output_pattern_file << " saved";
    if (!eps) {
      LOG(INFO) << "You may convert the file into PDF with ImageMagick:"
                << std::endl
                << "convert -density 300 " << FLAGS_output_pattern_file << " "
                << FLAGS_output_pattern_file << ".pdf";
    }
  }
}

bool VicalibEngine::CameraLoop() {
  if (!vicalib_) {
    vicalib_ = InitTask();

    if (!vicalib_) {
      LOG(WARNING) << "Vicalib task still NULL. Skipping frame.";
      return false;
    }
  }

#ifdef BUILD_GUI
  while (FLAGS_paused) {
    Draw(vicalib_);
    nanosleep(&sleep_length, NULL);
  }
#endif

  std::shared_ptr<hal::ImageArray> images = hal::ImageArray::Create();
  bool captured = camera_->Capture(*images);
  if (captured) {
    cv::Mat temp_mat;
    for (int ii = 0; ii < images->Size(); ++ii) {
      std::shared_ptr<hal::Image> img = images->at(ii);
      if (img->Mat().channels() == 3) {
        cv::cvtColor(img->Mat(), temp_mat, CV_BGR2GRAY);
      }
      memcpy((void*)img->data(), temp_mat.data,
             temp_mat.elemSize() * temp_mat.rows * temp_mat.cols);
      temp_mat.copyTo(img->Mat());
    }
  }

  bool should_use = true;
  if (FLAGS_use_only_when_static) {
    should_use = accel_filter_.IsStable() && gyro_filter_.IsStable();
  }

  const double frame_timestamp = FLAGS_use_system_time ?
        images->Ref().system_time() : images->Timestamp();
  if (frames_skipped_ >= FLAGS_frame_skip &&
      (first_imu_time_ == DBL_MAX || frame_timestamp > first_imu_time_)) {
    if (captured && should_use) {
      frames_skipped_ = 0;
      std::vector<bool> valid_frames = vicalib_->AddSuperFrame(images);
      for (size_t ii = 0; ii < valid_frames.size() ; ++ii) {
        if (valid_frames[ii]) {
          ++stats_->num_frames_processed[ii];
        }
      }
    }
  } else {
    ++frames_skipped_;
  }

  stats_->status = CalibrationStats::StatusCapturing;
  update_stats_callback_(std::make_shared<CalibrationStats>(*stats_));
  Draw(vicalib_);
  return captured;
}

void VicalibEngine::ImuHandler(const hal::ImuMsg& imu) {
  CHECK(imu.has_accel());
  CHECK(imu.has_gyro());

  if(!vicalib_ || sensors_finished_) {
    return;
  }

  Eigen::VectorXd gyro, accel;
  ReadVector(imu.accel(), &accel);
  ReadVector(imu.gyro(), &gyro);
  accel_filter_.Add(accel);
  gyro_filter_.Add(gyro);

  if (first_imu_time_ == DBL_MAX) {
    first_imu_time_ = FLAGS_use_system_time ? imu.system_time() :
                                              imu.device_time();
  }

  vicalib_->AddIMU(imu);
}

bool VicalibEngine::SeenEnough() const {
  return ((FLAGS_num_vicalib_frames != kCalibrateAllPossibleFrames &&
           *std::max_element(stats_->num_frames_processed.begin(),
                             stats_->num_frames_processed.end()) >=
           FLAGS_num_vicalib_frames) ||
          sensors_finished_);
}
}  // namespace visual_inertial_calibration<|MERGE_RESOLUTION|>--- conflicted
+++ resolved
@@ -11,12 +11,9 @@
 #include <calibu/cam/camera_xml.h>
 #include <calibu/cam/camera_crtp.h>
 #include <calibu/target/RandomGrid.h>
-<<<<<<< HEAD
 #include <calibu/target/TargetViconGridDot.h>
-=======
 #include <calibu/target/GridDefinitions.h>
 
->>>>>>> 2acfcf2b
 #include <HAL/Camera/CameraDevice.h>
 #include <glog/logging.h>
 #include <HAL/Messages/Matrix.h>
@@ -121,14 +118,9 @@
   if (!FLAGS_cam.empty()) {
     try {
       camera_.reset(new hal::Camera(hal::Uri(FLAGS_cam)));
-<<<<<<< HEAD
-    } catch (...) {
-      LOG(FATAL) << "Could not create camera from URI: " << FLAGS_cam;
-=======
     } catch (std::exception& ex) {
       LOG(FATAL) << "Could not create camera from URI: " << FLAGS_cam
                  << ". Reason: " << ex.what();
->>>>>>> 2acfcf2b
     }
     stats_.reset(new CalibrationStats(camera_->NumChannels()));
   }
@@ -396,9 +388,6 @@
       stats_->status = vicalib_->IsSuccessful() ?
           CalibrationStats::StatusSuccess : CalibrationStats::StatusFailure;
       vicalib_->Finish(FLAGS_output);
-<<<<<<< HEAD
-      finished = true;
-=======
       WriteCalibration();
 
       if( FLAGS_save_poses ){
@@ -420,7 +409,6 @@
       if (FLAGS_exit_vicalib_on_finish) {
         exit(0);
       } 
->>>>>>> 2acfcf2b
     }
     Draw(vicalib_);
 
@@ -467,56 +455,9 @@
   if (FLAGS_grid_preset.empty()) {
     grid = calibu::MakePattern(
         FLAGS_grid_height, FLAGS_grid_width, FLAGS_grid_seed);
-<<<<<<< HEAD
-  } else {
-    int preset = kNoGridPreset;
-    try {
-      preset = std::stoi(FLAGS_grid_preset);
-    } catch(...) {
-      if (FLAGS_grid_preset == "small")
-        preset = GridPresetGWUSmall;
-      else if (FLAGS_grid_preset == "large")
-        preset = GridPresetGoogleLarge;
-      else if (FLAGS_grid_preset == "medium")
-        preset = GridPresetMedium;
-      else if (FLAGS_grid_preset == "medium-vicon")
-        preset = GridPresetViconMedium;
-      else if (FLAGS_grid_preset == "large-vicon")
-        preset = GridPresetViconLarge;
-    }
-
-    switch (preset) {
-      case GridPresetGWUSmall:
-        grid = GWUSmallGrid();
-        grid_spacing_ = 0.254 / 18;  // meters
-        large_rad = 0.00423;
-        small_rad = 0.00283;
-        break;
-      case GridPresetViconMedium:
-        vicon_layout = calibu::TargetViconGridDot::EShapeAlignRight;
-      case GridPresetMedium:
-        grid = MediumGrid();
-        grid_spacing_ = 0.03156;  // meters
-        large_rad = 0.00889;
-        small_rad = 0.00635;
-        break;
-      case GridPresetViconLarge:
-        vicon_layout = calibu::TargetViconGridDot::EShapeAlignBottom;
-      case GridPresetGoogleLarge:
-        grid = GoogleLargeGrid();
-        grid_spacing_ = 0.03156;  // meters
-        large_rad = 0.00889;
-        small_rad = 0.00635;
-        break;
-      default:
-        LOG(FATAL) << "Unknown grid preset " << FLAGS_grid_preset;
-        break;
-    }
-=======
   }
   else {
     calibu::LoadGridFromPreset(FLAGS_grid_preset,grid_,grid_spacing_,large_rad,small_rad);
->>>>>>> 2acfcf2b
   }
 
   target_.reset(new calibu::TargetGridDot(grid_spacing_, grid));
@@ -529,21 +470,6 @@
     // eps or svg?
     std::string::size_type p = FLAGS_output_pattern_file.find_last_of('.');
     bool eps =  (p != std::string::npos &&
-<<<<<<< HEAD
-            p + 3 < FLAGS_output_pattern_file.size() &&
-            (FLAGS_output_pattern_file[p+1] == 'e' ||
-            FLAGS_output_pattern_file[p+1] == 'E') &&
-            (FLAGS_output_pattern_file[p+2] == 'p' ||
-            FLAGS_output_pattern_file[p+2] == 'P') &&
-            (FLAGS_output_pattern_file[p+3] == 's' ||
-            FLAGS_output_pattern_file[p+3] == 'S'));
-
-    if (eps) {
-      const double pts_per_unit = 72. / 2.54 * 100.; // points per meter
-      const Eigen::Vector2d offset(0,0);
-      target_->SaveEPS(FLAGS_output_pattern_file, offset, small_rad, large_rad,
-                      pts_per_unit);
-=======
         p + 3 < FLAGS_output_pattern_file.size() &&
         (FLAGS_output_pattern_file[p+1] == 'e' ||
         FLAGS_output_pattern_file[p+1] == 'E') &&
@@ -556,7 +482,6 @@
       calibu::TargetGridDot(grid_spacing_, grid_).
           SaveEPS(FLAGS_output_pattern_file, offset, small_rad, large_rad,
                   pts_per_unit);
->>>>>>> 2acfcf2b
     } else {
       target_->SaveSVG(FLAGS_output_pattern_file, small_rad, large_rad);
     }
